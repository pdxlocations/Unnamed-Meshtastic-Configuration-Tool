#field_name, "Human readable field name with first word capitalized", "Help text with \033[31mANSI color codes\033[0m and line breaks."
[User Settings]
user, "User"
longName, "Node long name", "If you are a licensed HAM operator and have enabled HAM mode, this must be set to your HAM operator call sign."
shortName, "Node short name", "Must be up to 4 bytes. nUsually this is 4 characters, if using latin characters and no emojis."
isLicensed, "Enable licensed amateur (HAM) mode", "IMPORTANT: Read Meshtastic help documentation before enabling."

[Channels.channel]
title, "Channels"
channel_num, "Channel number", "The index number of this channel."
psk, "PSK", "The channel's encryption key."
name, "Name", "The channel's name."
id, "", ""
uplink_enabled, "Uplink enabled", "Let this channel's data be sent to the MQTT server configured on this node."
downlink_enabled, "Downlink enabled", "Let data from the MQTT server configured on this node be sent to this channel."
module_settings, "Module settings", "Position precision and Client Mute."
position_precision, "Position precision", "The precision level of location data sent on this channel."
is_client_muted, "", ""

[config.device]
title, "Device"
role, "Role", "For the vast majority of users, the correct choice is CLIENT. See Meshtastic docs for more information."
serial_enabled, "Enable serial console", ""
button_gpio, "Button GPIO", "GPIO pin for user button"
buzzer_gpio, "Buzzer GPIO", "GPIO pin for user buzzer"
rebroadcast_mode, "Rebroadcast mode", "This setting defines the device's behavior for how messages are rebroadcasted."
node_info_broadcast_secs, "Nodeinfo broadcast interval", "This is the number of seconds between NodeInfo message broadcasts. Femtofox will still send nodeinfo in response to new nodes on the mesh."
double_tap_as_button_press, "Double tap as button press", "This option will enable a double tap, when a supported accelerometer is attached to the device, to be treated as a button press."
<<<<<<< HEAD
is_managed, "Enable managed mode", "Enabling Managed Mode blocks client applications from writing configurations to a radio(they may be read). Once enabled, radio configurations can only be changed via remote ode administration, this menu or CLI. \Z4This setting is not required for remote node administration.\033[0m  \Before enabling Managed Mode, verify that the node can be controlled via Remote Admin or legacy Admin channel, and that all functions are working properly to \033[31mprevent being locked out.\033[0m"
=======
is_managed, "Enable managed mode", "Enabling Managed Mode blocks client applications from writing configurations to a radio(they may be read). Once enabled, radio configurations can only be changed via remote ode administration, this menu or CLI. \033[31mThis setting is not required for remote node administration.\033[0m\n\n\Before enabling Managed Mode, verify that the node can be controlled via Remote Admin or legacy Admin channel, and that all functions are working properly to \033[31mprevent being locked out.\033[0m"
>>>>>>> 6f7659e9
disable_triple_click, "Disable the triple click action on button", ""
tzdef, "Timezone", "Uses the TZ Database format to display the correct local time on the device display and in its logs."
led_heartbeat_disabled, "Disable LED heartbeat", "On certain hardware models, this disables the blinking heartbeat LED."

[config.position]
title, "Position"
position_broadcast_secs, "Position broadcast interval", "If smart broadcast is off we should send our position this often."
position_broadcast_smart_enabled, "Smart position broadcast enabled", "Smart broadcast will send out your position at an increased frequency only if your location has changed enough for a position update to be useful."
fixed_position, "Fixed position", "If set, this node is at a fixed position. The device will generate GPS updates at the regular GPS update interval, but use whatever the last lat/lon/alt it saved for the node. The lat/lon/alt can be set by an internal GPS or with the help of the mobile device's GPS."
latitude, "Latitude", ""
longitude, "Longitude", ""
altitude, "Altitude", ""
gps_enabled, "GPS enabled", ""
gps_update_interval, "GPS update interval", "How often we should try to get GPS position (in seconds), or zero for the default of once every 2 minutes, or a very large value (maxint) to update only once at boot."
gps_attempt_time, "GPS attempt time", ""
position_flags, "Position flags", "See Meshtastic docs for more information."
rx_gpio, "GPS RX GPIO pin", "If your device does not have a fixed GPS chip, you can define the GPIO pins for the RX pin of a GPS module."
tx_gpio, "GPS TX GPIO pin", "If your device does not have a fixed GPS chip, you can define the GPIO pins for the TX pin of a GPS module."
broadcast_smart_minimum_distance, "GPS smart position min distance", "The minimum distance in meters traveled (since the last send) before we can send a position to the mesh if smart broadcast is enabled."
broadcast_smart_minimum_interval_secs, "GPS smart position min interval", "The minimum number of seconds (since the last send) before we can send a position to the mesh if smart broadcast is enabled."
gps_en_gpio, "GPS enable GPIO", ""
gps_mode, "GPS mode", "Configures whether the GPS functionality is enabled, disabled, or not present on the node."

[config.power]
title, "Power"
is_power_saving, "Enable power saving mode", "Automatically shut down a device after this many seconds if power is lost."
on_battery_shutdown_after_secs, "Battery shutdown interval", ""
adc_multiplier_override, "ADC multiplier override", "Ratio of voltage divider for battery pin. Overrides the ADC_MULTIPLIER defined in the firmware device variant file for battery voltage calculation. See Meshtastic docs for more info."
wait_bluetooth_secs, "Bluetooth", "How long to wait before turning off BLE when no bluetooth device is connected."
sds_secs, "Super deep sleep interval", "While in Light Sleep if mesh_sds_timeout_secs is exceeded we will lower into super deep sleep for this value or a button press. 0 for default of one year"
ls_secs, "Light sleep interval", "ESP32 only. In light sleep the CPU is suspended, LoRa radio is on, BLE is off and GPS is on."
min_wake_secs, "Minimum wake interval", "While in light sleep when we receive packets on the LoRa radio we will wake and handle them and stay awake in no Bluetooth mode for this interval in seconds."
device_battery_ina_address, "Device battery INA2xx address", "If an INA-2XX device is auto-detected on one of the I2C buses at the specified address, it will be used as the authoritative source for reading device battery level voltage. Setting is ignored for devices with PMUs (e.g. T-beams)"
powermon_enables, "Power monitor enables", "If non-zero, we want powermon log outputs.  With the particular (bitfield) sources enabled."

[config.network]
title, "Network"
wifi_enabled, "Wi-Fi enabled", "Enables or Disables Wi-Fi."
wifi_ssid, "Wi-Fi SSID", "This is your Wi-Fi Network's SSID."
wifi_psk, "Wi-Fi PSK", "This is your Wi-Fi Network's password."
ntp_server, "NTP server", "The network time server used if IP networking is available."
eth_enabled, "Ethernet enabled", "Enables or Disables Ethernet on some hardware models."
address_mode, "IPv4 networking mode", "Set to DHCP by default. Change to STATIC to use a static IP address. Applies to both Ethernet and Wi-Fi."
ipv4_config, "IPv4 configuration", "Advanced network settings"
ip, "IPv4 static address", ""
gateway, "IPv4 gateway", ""
subnet, "IPv4 subnet", ""
dns, "IPv4 DNS server", ""
rsyslog_server, "RSyslog server", ""
enabled_protocols, "Enabled protocols", ""

[config.display]
title, "Display"
screen_on_secs, "Screen on duration", "How long the screen remains on in seconds after the user button is pressed or messages are received."
gps_format, "GPS format", "The format used to display GPS coordinates on the device screen."
auto_screen_carousel_secs, "Auto carousel interval", "Automatically toggles to the next page on the screen like a carousel, based on the specified interval in seconds."
compass_north_top, "Always point north", "If this is set, the compass heading on the screen outside of the circle will always point north. This feature is off by default and the top of display represents your heading direction, the North indicator will move around the circle."
flip_screen, "Flip screen", "Whether to flip the screen vertically."
units, "Preferred display units", "Switch between METRIC (default) and IMPERIAL units."
oled, "OLED definition", "The type of OLED Controller is auto-detected by default, but can be defined with this setting if the auto-detection fails. For the SH1107, we assume a square display with 128x128 Pixels like the GME128128-1."
displaymode, "Display mode", "The display mode can be set to DEFAULT (default), TWOCOLOR, INVERTED or COLOR. The TWOCOLOR mode is intended for OLED displays with the first line of output being a different color than the rest of the display. The INVERTED mode will invert that bicolor area, resulting in a white background headline on monochrome displays."
heading_bold, "Heading bold", "The heading can be hard to read when 'INVERTED' or 'TWOCOLOR' display mode is used. This setting will make the heading bold, so it is easier to read."
wake_on_tap_or_motion, "Wake on tap or motion", "This option enables the ability to wake the device screen when motion, such as a tap on the device, is detected via an attached accelerometer, or a capacitive touch button."
compass_orientation, "Compass orientation", "Whether to rotate the compass."

[config.Device_Ui]
title, "Device UI"
version, "Version", ""
screen_brightness, "Screen brightness", ""
screen_timeout, "Screen timeout", ""
screen_lock, "Screen lock", ""
settings_lock, "Settings lock", ""
pin_code, "PIN code", ""
theme, "Theme", ""
alert_enabled, "Alert enabled", ""
banner_enabled, "Banner enabled", ""
ring_tone_id, "Ring tone ID", ""

[config.lora]
title, "LoRa"
use_preset, "Use modem preset", "Presets are pre-defined modem settings (Bandwidth, Spread Factor, and Coding Rate) which influence both message speed and range. The vast majority of users use a preset."
modem_preset, "Preset", "The default preset will provide a strong mixture of speed and range, for most users."
bandwidth, "Bandwidth", "Width of the frequency 'band' used around the calculated center frequency. Only used if modem preset is disabled."
spread_factor, "Spread factor", "Indicates the number of chirps per symbol. Only used if modem preset is disabled."
coding_rate, "Coding rate", "The proportion of each LoRa transmission that contains actual data - the rest is used for error correction."
frequency_offset, "Frequency offset", "This parameter is for advanced users with advanced test equipment."
region, "Region", "Sets the region for your node. As long as this is not set, the node will display a message and not transmit any packets."
<<<<<<< HEAD
hop_limit, "Hop limit", "The maximum number of intermediate nodes between Femtofox and a node it is sending to. Does not impact received messages. \033[31mWARNING:\033[0m Excessive hop limit increases congestion! nMust be between 0-7."
=======
hop_limit, "Hop limit", "The maximum number of intermediate nodes between Femtofox and a node it is sending to. Does not impact received messages.\n\033[31mWARNING:\033[0m Excessive hop limit increases congestion!\nnMust be between 0-7."
>>>>>>> 6f7659e9
tx_enabled, "Enable TX", "Enables/disables the radio chip. Useful for hot-swapping antennas."
tx_power, "TX power in dBm", "\033[31mWARNING!\033[0m Setting a 33db radio above 8db will permanently damage it. ERP above 27db violates EU law. ERP above 36db violates US (unlicensed) law. If 0, will use the maximum continuous power legal in your region. Must be 0-30 (0 for automatic)."
channel_num, "Frequency slot", "Determines the exact frequency the radio transmits and receives. If unset or set to 0, determined automatically by the primary channel name."
override_duty_cycle, "Override duty cycle", "Override the legal transmit time limit to allow unlimited transmit time. \033[31mMay have legal ramifications.\033[0m"
sx126x_rx_boosted_gain, "Enable SX126X RX boosted gain", "This is an option specific to the SX126x chip series which allows the chip to consume a small amount of additional power to increase RX (receive) sensitivity."
override_frequency, "Override frequency in MHz", "Overrides frequency slot. May have legal ramifications."
pa_fan_disabled, "", ""
ignore_mqtt, "Ignore MQTT", "Ignores any messages it receives via LoRa that came via MQTT somewhere along the path towards the device."
config_ok_to_mqtt, "OK to MQTT", "Indicates that the user approves their packets to be uplinked to MQTT brokers."

[config.bluetooth]
title, "Bluetooth"
enabled, "Enabled", "Enables bluetooth. Duh!"
mode, "Pairing mode", "RANDOM_PIN generates a random PIN during runtime. FIXED_PIN uses the fixed PIN that should then be additionally specified. Finally, NO_PIN disables PIN authentication."
fixed_pin, "Fixed PIN", "If your pairing mode is set to FIXED_PIN, the default value is 123456. For all other pairing modes, this number is ignored. A custom integer (6 digits) can be set via the Bluetooth config options."

[config.security]
title, "Security"
<<<<<<< HEAD
public_key, "Public key", "The public key of the device, shared with other nodes on the mesh to allow them to compute a shared secret key for secure communication. Generated automatically to match private key.  \033[31mDon't change this if you don't know what you're doing.\033[0m"
private_key, "Private key", "The private key of the device, used to create a shared key with a remote device for secure communication.  \033[31mThis key should be kept confidential. Setting an invalid key will lead to unexpected behaviors.\033[0m"
is_managed, "Enable managed mode", "Enabling Managed Mode blocks client applications from writing configurations to a radio(they may be read). Once enabled, radio configurations can only be changed via remote node administration, this menu or CLI. \033[31mThis setting is not required for remote node administration.\033[0m  \Before enabling Managed Mode, verify that the node can be controlled via Remote Admin or legacy Admin channel, and that all functions are working properly to \033[31mprevent being locked out.\033[0m"
=======
public_key, "Public key", "The public key of the device, shared with other nodes on the mesh to allow them to compute a shared secret key for secure communication. Generated automatically to match private key.\n\033[31mDon't change this if you don't know what you're doing.\033[0m"
private_key, "Private key", "The private key of the device, used to create a shared key with a remote device for secure communication.\n\033[31mThis key should be kept confidential.\033[0m\n\033[31mSetting an invalid key will lead to unexpected behaviors.\033[0m"
is_managed, "Enable managed mode", "Enabling Managed Mode blocks client applications from writing configurations to a radio(they may be read). Once enabled, radio configurations can only be changed via remote node administration, this menu or CLI. \033[31mThis setting is not required for remote node administration.\033[0m\nBefore enabling Managed Mode, verify that the node can be controlled via Remote Admin or legacy Admin channel, and that all functions are working properly to \033[31mprevent being locked out.\033[0m"
>>>>>>> 6f7659e9
serial_enabled, "Enable serial console", ""
debug_log_api_enabled, "Enable debug log", "Set this to true to continue outputting live debug logs over serial or Bluetooth when the API is active."
admin_channel_enabled, "Enable legacy admin channel", "If the node you Femtofox needs to administer or be administered by is running 2.4.x or earlier, you should set this to enabled. Requires a secondary channel named 'admin' be present on both nodes."
admin_key, "Admin keys", "The public key(s) authorized to send administrative messages to this node. Only messages signed by these keys will be accepted for administrative control. Up to 3."

[module.mqtt]
title, "MQTT"
enabled, "Enabled", "Enables the MQTT module."
address, "Server address", "The server to use for MQTT. If not set, the default public server will be used."
username, "Username", "MQTT Server username to use (most useful for a custom MQTT server). If using a custom server, this will be honored even if empty. If using the default public server, this will only be honored if set, otherwise the device will use the default username."
password, "Password", "MQTT password to use (most useful for a custom MQTT server). If using a custom server, this will be honored even if empty. If using the default server, this will only be honored if set, otherwise the device will use the default password."
encryption_enabled, "Encryption enabled", "Whether to send encrypted or unencrypted packets to the MQTT server. Unencrypted packets may be useful for external systems that want to consume meshtastic packets.  Note: All messages are sent to the MQTT broker unencrypted if this option is not enabled, even when your uplink channels have encryption keys set."
json_enabled, "JSON enabled", "Enable the sending / consumption of JSON packets on MQTT. These packets are not encrypted, but offer an easy way to integrate with systems that can read JSON. JSON is not supported on the nRF52 platform."
tls_enabled, "TLS enabled", "If true, we attempt to establish a secure connection using TLS."
root, "Root topic", "The root topic to use for MQTT messages. This is useful if you want to use a single MQTT server for multiple meshtastic networks and separate them via ACLs."
proxy_to_client_enabled, "Client proxy enabled", "If true, let the device use the client's (e.g. your phone's) network connection to connect to the MQTT server. If false, it uses the device's network connection which you have to enable via the network settings."
map_reporting_enabled, "Map reporting enabled", "Available from firmware version 2.3.2 on. If true, your node will periodically send an unencrypted map report to the MQTT server to be displayed by online maps that support this packet."
map_report_settings.publish_interval_secs, "Map report publish interval", "How often we should publish the map report to the MQTT server in seconds. Defaults to 900 seconds (15 minutes)."
map_report_settings.position_precision, "Map report position precision", "The precision to use for the position in the map report. Defaults to a maximum deviation of around 1459m."

[module.serial]
title, "Serial"
enabled, "Enabled", "Enables the module."
echo, "Echo", "If set, any packets you send will be echoed back to your device."
rxd, "Receive GPIO pin", "Set the GPIO pin to the RXD pin you have set up"
txd, "Transmit GPIO pin", "Set the GPIO pin to the TXD pin you have set up"
baud, "Baud rate", "The serial baud rate"
timeout, "Timeout", "The amount of time to wait before we consider your packet as 'done'"
mode, "Mode", "See Meshtastic docs for more information."
override_console_serial_port, "Override console serial port", "If set to true, this will allow Serial Module to control (set baud rate) and use the primary USB serial bus for output. This is only useful for NMEA and CalTopo modes and may behave strangely or not work at all in other modes. Setting TX/RX pins in the Serial Module config will cause this setting to be ignored."

[module.external_notification]
title, "External Notification"
enabled, "Enabled", "Enables the module."
output_ms, "Length", "Specifies how long in milliseconds you would like your GPIOs to be active. In case of the repeat option, this is the duration of every tone and pause."
output, "", ""
output_vibra, "", ""
output_buzzer, "", ""
active, "Active (general / LED only)", "Specifies whether the external circuit is active when the device's GPIO is low or high. If this is set true, the pin will be pulled active high, false means active low."
alert_message, "Alert when receiving a message, general", "Specifies if an alert should be triggered when receiving an incoming message."
alert_message_vibra, "Alert vibration on message", "Specifies if a vibration alert should be triggered when receiving an incoming message."
alert_message_buzzer, "Alert buzzer on message", "Specifies if an alert should be triggered when receiving an incoming message with an alert bell character."
alert_bell, "Alert when receiving a bell, general", "Specifies if an alert should be triggered when receiving an incoming bell with an alert bell character."
alert_bell_vibra, "Alert vibration on bell", "Specifies if a vibration alert should be triggered when receiving an incoming message with an alert bell character."
alert_bell_buzzer, "Alert buzzer on bell", "Specifies if an alert should be triggered when receiving an incoming message with an alert bell character."
use_pwm, "Use PWM for buzzer", ""
nag_timeout, "Repeat (nag timeout)", "Specifies if the alert should be repeated. If set to a value greater than zero, the alert will be repeated until the user button is pressed or 'value' number of seconds have past."
use_i2s_as_buzzer, "Use i2s as buzzer", ""

[module.store_forward]
title, "Store & Forward"
enabled, "Enabled", "Enables the module."
heartbeat, "Heartbeat", "The Store & Forward Server sends a periodic message onto the network. This allows connected devices to know that a server is in range and listening to received messages. A client like Android, iOS, or Web can (if supported) indicate to the user whether a Store & Forward Server is available."
records, "Records", "Set this to the maximum number of records the server will save. Best to leave this at the default (0) where the module will use 2/3 of your device's available PSRAM. This is about 11,000 records."
history_return_max, "History return max", "Sets the maximum number of messages to return to a client device when it requests the history."
history_return_window, "History return window", "Limits the time period (in minutes) a client device can request."
is_server, "Is server", "Set to true to configure your node with PSRAM as a Store & Forward Server for storing and forwarding messages. This is an alternative to setting the node as a ROUTER and only available since 2.4."

[module.range_test]
title, "Range Test"
enabled, "Enabled", "Enables the module."
sender, "Sender interval", "How long to wait between sending sequential test packets in seconds. 0 is default which disables sending messages."
save, "Save CSV file", "If enabled, all received messages are saved to the device's flash memory in a file named rangetest.csv.  To access this file, first turn on the WiFi on your device and connect to your network. Once you can connect to your device, navigate to meshtastic.local/rangetest.csv (or your_device_ip/rangetest.csv) and the file will be downloaded automatically. This file will only be created after receiving initial messages.  To prevent filling up the storage, the device will abort writing if there is less than 50kb of space on the filesystem. Leave disabled when using the Android or Apple apps. Saves directly to the device's flash memory (without the need for a smartphone), and is only available on ESP32-based devices."

[module.telemetry]
title, "Telemetry"
device_update_interval, "Device metrics update interval", "How often we should send Device Metrics over the mesh in seconds."
environment_update_interval, "Environment metrics update interval", "How often we should send environment (sensor) Metrics over the mesh in seconds."
environment_measurement_enabled, "Environment telemetry enabled", "Enable the Environment Telemetry (Sensors)."
environment_screen_enabled, "Environment screen enabled", "Show the environment telemetry data on the device display."
environment_display_fahrenheit, "Display fahrenheit", "The sensor is always read in Celsius, but the user can opt to display in Fahrenheit (on the device display only) using this setting."
air_quality_enabled, "Air quality enabled", "This option is used to enable/disable the sending of air quality metrics from an attached supported sensor over the mesh network."
air_quality_interval, "Air quality interval", "This option is used to configure the interval in seconds that should be used to send air quality metrics from an attached supported sensor over the mesh network in seconds."
power_measurement_enabled, "Power metrics enabled", "This option is used to enable/disable the sending of power telemetry as gathered by an attached supported voltage/current sensor. Note that this does not need to be enabled to monitor the voltage of the battery."
power_update_interval, "Power metrics interval", "This option is used to configure the interval in seconds that should be used to send power metrics from an attached supported sensor over the mesh network in seconds."
power_screen_enabled, "Power screen enabled", "Show the power telemetry data on the device display."
health_measurement_enabled, "Health telemetry interval", "This option is used to configure the interval in seconds that should be used to send health data from an attached supported sensor over the mesh network in seconds."
health_update_interval, "Health telemetry enabled", "This option is used to enable/disable the sending of health data from an attached supported sensor over the mesh network."
health_screen_enabled, "Health screen enabled", "Show the health telemetry data on the device display."

[module.canned_message]
title, "Canned Message"
rotary1_enabled, "Rotary encoder enabled", "Enable the default rotary encoder."
inputbroker_pin_a, "Input broker pin A", "GPIO Pin Value (1-39) For encoder port A."
inputbroker_pin_b, "Input broker pin B", "GPIO Pin Value (1-39) For encoder port B."
inputbroker_pin_press, "Input broker pin press", "GPIO Pin Value (1-39) For encoder Press port."
inputbroker_event_cw, "Input broker event clockwise", "Generate the rotary clockwise event."
inputbroker_event_ccw, "Input broker event counter clockwise", "Generate the rotary counter clockwise event."
inputbroker_event_press, "Input broker event press", "Generate input event on Press of this kind."
updown1_enabled, "Up down encoder enabled", "Enable the up / down encoder."
enabled, "Enabled", "Enables the module."
allow_input_source, "Input source", "Input event sources accepted by the canned message module."
send_bell, "Send bell", "Sends a bell character with each message."

[module.audio]
title, "Audio"
codec2_enabled, "Enabled", "Enables the module."
ptt_pin, "PTT GPIO", "The GPIO to use for the Push-To-Talk button. The default is GPIO 39 on the ESP32."
bitrate, "Audio bitrate/codec mode", "The bitrate to use for audio."
i2s_ws, "I2S word select", "The GPIO to use for the WS signal in the I2S interface."
i2s_sd, "I2S data IN", "The GPIO to use for the SD signal in the I2S interface."
i2s_din, "I2S data OUT", "The GPIO to use for the DIN signal in the I2S interface."
i2s_sck, "I2S clock", "The GPIO to use for the SCK signal in the I2S interface."

[module.remote_hardware]
title, "Remote Hardware"
enabled, "Enabled", "Enables the module."
allow_undefined_pin_access, "Allow undefined pin access", ""

[module.neighbor_info]
title, "Neighbor Info"
enabled, "Enabled", "Enables the module."
update_interval, "Update interval", "How often in seconds the neighbor info is sent to the mesh. This cannot be set lower than 4 hours (14400 seconds). The default is 6 hours (21600 seconds)."
transmit_over_lora, "Transmit over LoRa", "Available from firmware 2.5.13 and higher. By default, neighbor info will only be sent to MQTT and a connected app. If enabled, the neighbor info will be sent on the primary channel over LoRa. Only available when the primary channel is not the public channel with default key and name."

[module.ambient_lighting]
title, "Ambient Lighting"
led_state, "LED state", "Sets the LED to on or Off."
current, "Current", "Sets the current for the LED output. Default is 10."
red, "Red", "Sets the red LED level. Values are 0-255."
green, "Green", "Sets the green LED level. Values are 0-255."
blue, "Blue", "Sets the blue LED level. Values are 0-255."
  
[module.detection_sensor]
title, "Detection Sensor"
enabled, "Enabled", "Enables the module."
minimum_broadcast_secs, "Minimum broadcast interval", "The interval in seconds of how often we can send a message to the mesh when a state change is detected."
state_broadcast_secs, "State broadcast interval", "The interval in seconds of how often we should send a message to the mesh with the current state regardless of changes, When set to 0, only state changes will be broadcasted, Works as a sort of status heartbeat for peace of mind."
send_bell, "Send bell", "Send ASCII bell with alert message. Useful for triggering ext. notification on bell name."
name, "Friendly name", "Used to format the message sent to mesh. Example: A name 'Motion' would result in a message 'Motion detected'. Maximum length of 20 characters."
monitor_pin, "Monitor pin", "The GPIO pin to monitor for state changes."
detection_trigger_type, "Detection triggered high", "Whether or not the GPIO pin state detection is triggered on HIGH (1), otherwise LOW (0)."
use_pullup, "Use pull-up", "Whether or not use INPUT_PULLUP mode for GPIO pin. Only applicable if the board uses pull-up resistors on the pin."

[module.paxcounter]
title, "Paxcounter"
enabled, "Enabled", "Enables the module."
paxcounter_update_interval, "Update interval", "The interval in seconds of how often we can send a message to the mesh when a state change is detected."
Wi-Fi_threshold, "", ""
ble_threshold, "", ""<|MERGE_RESOLUTION|>--- conflicted
+++ resolved
@@ -26,11 +26,7 @@
 rebroadcast_mode, "Rebroadcast mode", "This setting defines the device's behavior for how messages are rebroadcasted."
 node_info_broadcast_secs, "Nodeinfo broadcast interval", "This is the number of seconds between NodeInfo message broadcasts. Femtofox will still send nodeinfo in response to new nodes on the mesh."
 double_tap_as_button_press, "Double tap as button press", "This option will enable a double tap, when a supported accelerometer is attached to the device, to be treated as a button press."
-<<<<<<< HEAD
-is_managed, "Enable managed mode", "Enabling Managed Mode blocks client applications from writing configurations to a radio(they may be read). Once enabled, radio configurations can only be changed via remote ode administration, this menu or CLI. \Z4This setting is not required for remote node administration.\033[0m  \Before enabling Managed Mode, verify that the node can be controlled via Remote Admin or legacy Admin channel, and that all functions are working properly to \033[31mprevent being locked out.\033[0m"
-=======
 is_managed, "Enable managed mode", "Enabling Managed Mode blocks client applications from writing configurations to a radio(they may be read). Once enabled, radio configurations can only be changed via remote ode administration, this menu or CLI. \033[31mThis setting is not required for remote node administration.\033[0m\n\n\Before enabling Managed Mode, verify that the node can be controlled via Remote Admin or legacy Admin channel, and that all functions are working properly to \033[31mprevent being locked out.\033[0m"
->>>>>>> 6f7659e9
 disable_triple_click, "Disable the triple click action on button", ""
 tzdef, "Timezone", "Uses the TZ Database format to display the correct local time on the device display and in its logs."
 led_heartbeat_disabled, "Disable LED heartbeat", "On certain hardware models, this disables the blinking heartbeat LED."
@@ -118,11 +114,7 @@
 coding_rate, "Coding rate", "The proportion of each LoRa transmission that contains actual data - the rest is used for error correction."
 frequency_offset, "Frequency offset", "This parameter is for advanced users with advanced test equipment."
 region, "Region", "Sets the region for your node. As long as this is not set, the node will display a message and not transmit any packets."
-<<<<<<< HEAD
-hop_limit, "Hop limit", "The maximum number of intermediate nodes between Femtofox and a node it is sending to. Does not impact received messages. \033[31mWARNING:\033[0m Excessive hop limit increases congestion! nMust be between 0-7."
-=======
 hop_limit, "Hop limit", "The maximum number of intermediate nodes between Femtofox and a node it is sending to. Does not impact received messages.\n\033[31mWARNING:\033[0m Excessive hop limit increases congestion!\nnMust be between 0-7."
->>>>>>> 6f7659e9
 tx_enabled, "Enable TX", "Enables/disables the radio chip. Useful for hot-swapping antennas."
 tx_power, "TX power in dBm", "\033[31mWARNING!\033[0m Setting a 33db radio above 8db will permanently damage it. ERP above 27db violates EU law. ERP above 36db violates US (unlicensed) law. If 0, will use the maximum continuous power legal in your region. Must be 0-30 (0 for automatic)."
 channel_num, "Frequency slot", "Determines the exact frequency the radio transmits and receives. If unset or set to 0, determined automatically by the primary channel name."
@@ -141,15 +133,9 @@
 
 [config.security]
 title, "Security"
-<<<<<<< HEAD
-public_key, "Public key", "The public key of the device, shared with other nodes on the mesh to allow them to compute a shared secret key for secure communication. Generated automatically to match private key.  \033[31mDon't change this if you don't know what you're doing.\033[0m"
-private_key, "Private key", "The private key of the device, used to create a shared key with a remote device for secure communication.  \033[31mThis key should be kept confidential. Setting an invalid key will lead to unexpected behaviors.\033[0m"
-is_managed, "Enable managed mode", "Enabling Managed Mode blocks client applications from writing configurations to a radio(they may be read). Once enabled, radio configurations can only be changed via remote node administration, this menu or CLI. \033[31mThis setting is not required for remote node administration.\033[0m  \Before enabling Managed Mode, verify that the node can be controlled via Remote Admin or legacy Admin channel, and that all functions are working properly to \033[31mprevent being locked out.\033[0m"
-=======
 public_key, "Public key", "The public key of the device, shared with other nodes on the mesh to allow them to compute a shared secret key for secure communication. Generated automatically to match private key.\n\033[31mDon't change this if you don't know what you're doing.\033[0m"
 private_key, "Private key", "The private key of the device, used to create a shared key with a remote device for secure communication.\n\033[31mThis key should be kept confidential.\033[0m\n\033[31mSetting an invalid key will lead to unexpected behaviors.\033[0m"
 is_managed, "Enable managed mode", "Enabling Managed Mode blocks client applications from writing configurations to a radio(they may be read). Once enabled, radio configurations can only be changed via remote node administration, this menu or CLI. \033[31mThis setting is not required for remote node administration.\033[0m\nBefore enabling Managed Mode, verify that the node can be controlled via Remote Admin or legacy Admin channel, and that all functions are working properly to \033[31mprevent being locked out.\033[0m"
->>>>>>> 6f7659e9
 serial_enabled, "Enable serial console", ""
 debug_log_api_enabled, "Enable debug log", "Set this to true to continue outputting live debug logs over serial or Bluetooth when the API is active."
 admin_channel_enabled, "Enable legacy admin channel", "If the node you Femtofox needs to administer or be administered by is running 2.4.x or earlier, you should set this to enabled. Requires a secondary channel named 'admin' be present on both nodes."
